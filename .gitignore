# Python-generated files
__pycache__/
*.py[oc]
build/
dist/
wheels/
*.egg-info
.ruff_cache/
.pytest_cache/

# Virtual environments
.venv

# Environment variables
.env
*.lock

# IDE
.vscode/

# Debug files
front_image.jpg
turtlebot4_debug.jpg
turtlebot.jpg

# Mac specific lint
.DS_Store
config/iris_ai.json
launch.sh

# AI models
*.pt

# Logs
logs/

<<<<<<< HEAD
*.jsonl
system_hw_test/yolo_log.json
*.jpg
=======
# Data files
*.jsonl
*.jpg
/zenohdb
>>>>>>> dbdf7638
<|MERGE_RESOLUTION|>--- conflicted
+++ resolved
@@ -34,13 +34,9 @@
 # Logs
 logs/
 
-<<<<<<< HEAD
+# Data files
 *.jsonl
 system_hw_test/yolo_log.json
 *.jpg
-=======
-# Data files
-*.jsonl
 *.jpg
-/zenohdb
->>>>>>> dbdf7638
+/zenohdb