# Python-generated files
__pycache__/
*.py[oc]
build/
dist/
wheels/
*.egg-info
.ruff_cache/
.pytest_cache/

# Virtual environments
.venv

# Environment variables
.env
*.lock

# IDE
.vscode/

# Debug files
front_image.jpg
turtlebot4_debug.jpg
turtlebot.jpg

# Mac specific lint
.DS_Store
config/iris_ai.json
launch.sh

# AI models
*.pt

# Logs
logs/

# Data files
*.jsonl
<<<<<<< HEAD

# Temporary files
saved_locations.json
=======
*.jpg
/zenohdb
>>>>>>> c2785cc4
<|MERGE_RESOLUTION|>--- conflicted
+++ resolved
@@ -36,11 +36,8 @@
 
 # Data files
 *.jsonl
-<<<<<<< HEAD
 
 # Temporary files
 saved_locations.json
-=======
 *.jpg
-/zenohdb
->>>>>>> c2785cc4
+/zenohdb